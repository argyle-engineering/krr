--- conflicted
+++ resolved
@@ -132,11 +132,8 @@
 
 .DS_Store
 robusta_lib
-<<<<<<< HEAD
+.idea
+.vscode
 
 *.private-key.pem
-k8s_repo/
-=======
-.idea
-.vscode
->>>>>>> 5a0c464e
+k8s_repo/