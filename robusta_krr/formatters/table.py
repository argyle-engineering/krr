import itertools
from typing import Any

from rich.table import Table

from robusta_krr.core.abstract import formatters
from robusta_krr.core.models.allocations import RecommendationValue, format_recommendation_value, format_diff, NONE_LITERAL, NAN_LITERAL
from robusta_krr.core.models.result import ResourceScan, ResourceType, Result
from robusta_krr.core.models.config import settings
from robusta_krr.utils import resource_units


<<<<<<< HEAD

def _format(value: RecommendationValue) -> str:
    if value is None:
        return NONE_LITERAL
    elif isinstance(value, str):
        return NAN_LITERAL
    else:
        return resource_units.format(value)

def _float_diff(item: ResourceScan, resource: ResourceType, multiplier: int=1) -> float:
    selector = "requests"
    allocated = getattr(item.object.allocations, selector)[resource]
    recommended = getattr(item.recommended, selector)[resource]
    if recommended is None or isinstance(recommended.value, str) or selector != "requests":
        return 0
    else:
        reccomended_val = recommended.value if isinstance(recommended.value, (int, float)) else 0
        allocated_val = allocated if isinstance(allocated, (int, float)) else 0
        return ((reccomended_val - allocated_val) * multiplier) 


def __calc_diff(allocated, recommended, selector, multiplier=1) -> str:
    if recommended is None or isinstance(recommended.value, str) or selector != "requests":
        return ""
    else:
        reccomended_val = recommended.value if isinstance(recommended.value, (int, float)) else 0
        allocated_val = allocated if isinstance(allocated, (int, float)) else 0
        diff_val = reccomended_val - allocated_val
        diff_sign = "[green]+[/green]" if diff_val >= 0 else "[red]-[/red]"
        return f"{diff_sign}{_format(abs(diff_val) * multiplier)}"
=======
DEFAULT_INFO_COLOR = "grey27"
INFO_COLORS: dict[str, str] = {
    "OOMKill detected": "dark_red",
}
>>>>>>> 5a0c464e


def _format_request_str(item: ResourceScan, resource: ResourceType, selector: str) -> str:
    allocated = getattr(item.object.allocations, selector)[resource]
    info = item.recommended.info.get(resource)
    recommended = getattr(item.recommended, selector)[resource]
    severity = recommended.severity

    if allocated is None and recommended.value is None:
        return f"[{severity.color}]{NONE_LITERAL}[/{severity.color}]"

    diff = format_diff(allocated, recommended, selector, colored=True)
    if diff != "":
        diff = f"({diff}) "

    if info is None:
        info_formatted = ""
    else:
        color = INFO_COLORS.get(info, DEFAULT_INFO_COLOR)
        info_formatted = f"\n[{color}]({info})[/{color}]"

    return (
        diff
        + f"[{severity.color}]"
        + format_recommendation_value(allocated)
        + " -> "
        + format_recommendation_value(recommended.value)
        + f"[/{severity.color}]"
        + info_formatted
    )


def _format_total_diff(item: ResourceScan, resource: ResourceType, pods_current: int) -> str:
    selector = "requests"
    allocated = getattr(item.object.allocations, selector)[resource]
    recommended = getattr(item.recommended, selector)[resource]

    # if we have more than one pod, say so (this explains to the user why the total is different than the recommendation)
    if pods_current == 1:
        pods_info = ""
    else:
        pods_info = f"\n({pods_current} pods)"

    return f"{format_diff(allocated, recommended, selector, pods_current, colored=True)}{pods_info}"


@formatters.register(rich_console=True)
def table(result: Result) -> Table:
    """Format the result as text.

    :param result: The result to format.
    :type result: :class:`core.result.Result`
    :returns: The formatted results.
    :rtype: str
    """

    table = Table(
        show_header=True,
        header_style="bold magenta",
        title=f"\n{result.description}\n" if result.description else None,
        title_justify="left",
        title_style="",
        caption=f"{result.score} points - {result.score_letter}",
    )

    cluster_count = len(set(item.object.cluster for item in result.scans))

    table.add_column("Number", justify="right", no_wrap=True)
    if cluster_count > 1 or settings.show_cluster_name:
        table.add_column("Cluster", style="cyan")
    table.add_column("Namespace", style="cyan")
    table.add_column("Name", style="cyan")
    table.add_column("Pods", style="cyan")
    table.add_column("Old Pods", style="cyan")
    table.add_column("Type", style="cyan")
    table.add_column("Container", style="cyan")
    for resource in ResourceType:
        table.add_column(f"{resource.name} Diff")
        table.add_column(f"{resource.name} Requests")
        table.add_column(f"{resource.name} Limits")

    total_diff = dict()
    for resource in ResourceType:
        total_diff[resource.name] = 0

    for _, group in itertools.groupby(
        enumerate(result.scans), key=lambda x: (x[1].object.cluster, x[1].object.namespace, x[1].object.name)
    ):
        group_items = list(group)

        for j, (i, item) in enumerate(group_items):
            last_row = j == len(group_items) - 1
            full_info_row = j == 0

            cells: list[Any] = [f"[{item.severity.color}]{i + 1}.[/{item.severity.color}]"]
            if cluster_count > 1 or settings.show_cluster_name:
                cells.append(item.object.cluster if full_info_row else "")
            cells += [
                item.object.namespace if full_info_row else "",
                item.object.name if full_info_row else "",
                f"{item.object.current_pods_count}" if full_info_row else "",
                f"{item.object.deleted_pods_count}" if full_info_row else "",
                item.object.kind if full_info_row else "",
                item.object.container,
            ]

            for resource in ResourceType:
                cells.append(_format_total_diff(item, resource, item.object.current_pods_count))
                cells += [_format_request_str(item, resource, selector) for selector in ["requests", "limits"]]
                total_diff[resource.name] += _float_diff(item, resource, item.object.current_pods_count)

            table.add_row(*cells, end_section=last_row)
    table.show_footer = True
    table.columns[0].footer = "Total"
    for resource in ResourceType:
        resource_index = [i for i, column in enumerate(table.columns) if f"{resource.name} Diff" == column.header][0]
        diff_val = total_diff[resource.name]
        diff_sign = "[green]+[/green]" if diff_val >= 0 else "[red]-[/red]"
        table.columns[resource_index].footer = f"{diff_sign}{_format(abs(diff_val))}"
        
    return table<|MERGE_RESOLUTION|>--- conflicted
+++ resolved
@@ -9,8 +9,9 @@
 from robusta_krr.core.models.config import settings
 from robusta_krr.utils import resource_units
 
+NONE_LITERAL = "unset"
+NAN_LITERAL = "?"
 
-<<<<<<< HEAD
 
 def _format(value: RecommendationValue) -> str:
     if value is None:
@@ -41,12 +42,11 @@
         diff_val = reccomended_val - allocated_val
         diff_sign = "[green]+[/green]" if diff_val >= 0 else "[red]-[/red]"
         return f"{diff_sign}{_format(abs(diff_val) * multiplier)}"
-=======
+
 DEFAULT_INFO_COLOR = "grey27"
 INFO_COLORS: dict[str, str] = {
     "OOMKill detected": "dark_red",
 }
->>>>>>> 5a0c464e
 
 
 def _format_request_str(item: ResourceScan, resource: ResourceType, selector: str) -> str:
