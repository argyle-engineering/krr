from __future__ import annotations

from typing import Any, Optional, Union

import pydantic as pd

from robusta_krr.core.abstract import formatters
from robusta_krr.core.models.allocations import RecommendationValue, ResourceAllocations, ResourceType
from robusta_krr.core.models.objects import K8sObjectData
from robusta_krr.core.models.severity import Severity
from robusta_krr.core.models.config import Config


class Recommendation(pd.BaseModel):
    value: RecommendationValue
    severity: Severity


class ResourceRecommendation(pd.BaseModel):
<<<<<<< HEAD
    requests: dict[ResourceType, Recommendation]
    limits: dict[ResourceType, Recommendation]
=======
    requests: dict[ResourceType, Union[RecommendationValue, Recommendation]]
    limits: dict[ResourceType, Union[RecommendationValue, Recommendation]]
>>>>>>> 5a0c464e
    info: dict[ResourceType, Optional[str]]


class ResourceScan(pd.BaseModel):
    object: K8sObjectData
    recommended: ResourceRecommendation
    severity: Severity

    @classmethod
    def calculate(cls, object: K8sObjectData, recommendation: ResourceAllocations) -> ResourceScan:
        recommendation_processed = ResourceRecommendation(requests={}, limits={}, info={})

        for resource_type in ResourceType:
            recommendation_processed.info[resource_type] = recommendation.info.get(resource_type)

            for selector in ["requests", "limits"]:
                current = getattr(object.allocations, selector).get(resource_type)
                recommended = getattr(recommendation, selector).get(resource_type)

                current_severity = Severity.calculate(current, recommended, resource_type)

                #TODO: consider... changing field after model created doesn't validate it.
                getattr(recommendation_processed, selector)[resource_type] = Recommendation(
                    value=recommended, severity=current_severity
                )

        for severity in [Severity.CRITICAL, Severity.WARNING, Severity.OK, Severity.GOOD, Severity.UNKNOWN]:
            for selector in ["requests", "limits"]:
                for recommendation_request in getattr(recommendation_processed, selector).values():
                    if recommendation_request.severity == severity:
                        return cls(object=object, recommended=recommendation_processed, severity=severity)

        return cls(object=object, recommended=recommendation_processed, severity=Severity.UNKNOWN)


class StrategyData(pd.BaseModel):
    name: str
    settings: dict[str, Any]


class Result(pd.BaseModel):
    scans: list[ResourceScan]
    score: int = 0
    resources: list[str] = ["cpu", "memory"]
    description: Optional[str] = None
    strategy: StrategyData
    errors: list[dict[str, Any]] = pd.Field(default_factory=list)
    clusterSummary: dict[str, Any] = {}
    config: Optional[Config] = pd.Field(default_factory=Config.get_config)

    def __init__(self, *args, **kwargs) -> None:
        super().__init__(*args, **kwargs)
        self.score = self.__calculate_score()

    def format(self, formatter: Union[formatters.FormatterFunc, str]) -> Any:
        """Format the result.

        Args:
            formatter: The formatter to use.

        Returns:
            The formatted result.
        """

        formatter = formatters.find(formatter) if isinstance(formatter, str) else formatter
        return formatter(self)

    @staticmethod
    def __scan_cost(scan: ResourceScan) -> float:
        return 0.7 if scan.severity == Severity.WARNING else 1 if scan.severity == Severity.CRITICAL else 0

    def __calculate_score(self) -> int:
        """Get the score of the result.

        Returns:
            The score of the result.
        """

        score = sum(self.__scan_cost(scan) for scan in self.scans)
        return int((len(self.scans) - score) / len(self.scans) * 100) if self.scans else 0

    @property
    def score_letter(self) -> str:
        return (
            "F"
            if self.score < 30
            else "D"
            if self.score < 55
            else "C"
            if self.score < 70
            else "B"
            if self.score < 90
            else "A"
        )<|MERGE_RESOLUTION|>--- conflicted
+++ resolved
@@ -17,13 +17,8 @@
 
 
 class ResourceRecommendation(pd.BaseModel):
-<<<<<<< HEAD
-    requests: dict[ResourceType, Recommendation]
-    limits: dict[ResourceType, Recommendation]
-=======
     requests: dict[ResourceType, Union[RecommendationValue, Recommendation]]
     limits: dict[ResourceType, Union[RecommendationValue, Recommendation]]
->>>>>>> 5a0c464e
     info: dict[ResourceType, Optional[str]]
 
 
